--- conflicted
+++ resolved
@@ -7,35 +7,18 @@
 using CLIMA.LowStorageRungeKuttaMethod
 using CLIMA.GenericCallbacks
 using CLIMA.CLIMAAtmosDycore
-<<<<<<< HEAD
-using CLIMA.Utilities.MoistThermodynamics
-=======
 using CLIMA.MoistThermodynamics
->>>>>>> 773e6ce2
 using LinearAlgebra
 using Printf
 
 using CLIMA.ParametersType
-<<<<<<< HEAD
-using CLIMA.PlanetParameters: R_d, cp_d, grav, cv_d
-@parameter gamma_d cp_d/cv_d "Heat capcity ratio of dry air"
-@parameter gdm1 R_d/cv_d "(equivalent to gamma_d-1)"
-=======
 using CLIMA.PlanetParameters: R_d, cp_d, grav, cv_d, T_triple, MSLP
->>>>>>> 773e6ce2
 
 # FIXME: Will these keywords args be OK?
 
 function tracer_thermal_bubble(x...; ntrace=0, nmoist=0, dim=3)
-<<<<<<< HEAD
- DFloat = eltype(x)
-  γ::DFloat       = gamma_d
-  p0::DFloat      = 100000
-=======
-
   DFloat          = eltype(x)
   p0::DFloat      = MSLP
->>>>>>> 773e6ce2
   R_gas::DFloat   = R_d
   c_p::DFloat     = cp_d
   c_v::DFloat     = cv_d
@@ -58,13 +41,7 @@
   π_k = 1 - gravity / (c_p * θ) * x[dim]
   
   c = c_v / R_gas
-<<<<<<< HEAD
-  ρ_k = p0 / (R_gas * θ_k) * (π_k)^c
-  ρ = ρ_k
-  ρinv = 1/ρ
-=======
   ρ = p0 / (R_gas * θ) * (π_k)^c
->>>>>>> 773e6ce2
   u = zero(DFloat)
   v = zero(DFloat)
   w = zero(DFloat)
@@ -73,16 +50,6 @@
   W = ρ * w
   P = p0 * (R_gas * (ρ * θ) / p0)^(c_p / c_v)
   T = P / (ρ * R_gas)
-<<<<<<< HEAD
-  # Calculation of energy per unit mass
-  e_kin = (u^2 + v^2 + w^2) / 2  
-  e_pot = gravity * x[dim]
-  e_int = MoistThermodynamics.internal_energy(T, 0.0, 0.0, 0.0)
-  # Total energy 
-  E = ρ * MoistThermodynamics.total_energy(e_kin, e_pot, T, 0.0, 0.0, 0.0)
-  (ρ=ρ, U=U, V=V, W=W, E=E, Qmoist=ntuple(j->(0.0196),nmoist),
-                             Qtrace=ntuple(j->(-ρ * j), ntrace))
-=======
   q_tot += Δq_tot
   e_kin = (u^2 + v^2 + w^2) / 2  
   e_pot = gravity * x[dim]
@@ -91,8 +58,6 @@
   (ρ=ρ, U=U, V=V, W=W, E=E_tot, 
    Qmoist = (q_tot * ρ,),  #Qmoist => Moist variable (may have corresponding sources)
    Qtrace = ntuple(j->(-j*ρ),ntrace))   #Qtrace => Arbitrary tracers 
-
->>>>>>> 773e6ce2
 end
 
 
@@ -203,14 +168,6 @@
   @printf(io, "||Q||₂ ( final ) - ||Q||₂ (initial) = %+.16e\n", eng0 - engf)
 
   h_Q = ArrayType == Array ? Q.Q : Array(Q.Q)
-<<<<<<< HEAD
-  for (j, n) = enumerate(spacedisc.moistrange)
-    # Current assertion condition non-physical: q_moist is a bounded, positive value < 1 
-    #@assert j*(@view h_Q[:, spacedisc.ρid, :]) ≈ (@view h_Q[:, n, :])
-  end
-=======
-  
->>>>>>> 773e6ce2
   for (j, n) = enumerate(spacedisc.tracerange)
     @assert -j * (@view h_Q[:, spacedisc.ρid, :]) ≈ (@view h_Q[:, n, :])
   end
@@ -228,20 +185,11 @@
   Ne = (10, 10, 10)
   N = 2
   timeend = 0.1
-<<<<<<< HEAD
-  for DFloat in (Float64,)
-    for ArrayType in (HAVE_CUDA ? (CuArray, Array) : (Array,))
-      for dim in 2:3
-        brickrange = ntuple(j->range(DFloat(0); length=Ne[j]+1, stop=1000), dim)
-        main(mpicomm, DFloat, ArrayType, brickrange, nmoist, ntrace, N, 
-             timeend)
-=======
   for DFloat in (Float64, Float32)
     for ArrayType in (Array,)
       for dim in 2:3
         brickrange = ntuple(j->range(DFloat(0); length=Ne[j]+1, stop=1000), dim)
         main(mpicomm, DFloat, ArrayType, brickrange, nmoist, ntrace, N, timeend)
->>>>>>> 773e6ce2
       end
     end
   end
