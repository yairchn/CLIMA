--- conflicted
+++ resolved
@@ -1,36 +1,9 @@
 module VariableTemplates
 
-export varsize, Vars, Grad, @vars
+export varsize, Vars, Grad, @vars, varsindex
 
 using StaticArrays
 
-<<<<<<< HEAD
-function varsindex(::Type{S}, insym::Symbol) where S <: NamedTuple
-  offset = 0
-  for varsym in fieldnames(S)
-    T = fieldtype(S, varsym)
-    if T <: Real
-      offset += 1
-      varrange = offset:offset
-    elseif T <: SHermitianCompact
-      LT = StaticArrays.lowertriangletype(T)
-      N = length(LT)
-      varrange = offset .+ (1:N)
-      offset += N
-    elseif T <: StaticArray
-      N = length(T)
-      varrange = offset .+ (1:N)
-      offset += N
-    else
-      varrange = offset .+ (1:varsize(T))
-      offset += varsize(T)
-    end
-    if insym == varsym
-      return varrange
-    end
-  end
-  error("symbol '$insym' not found")
-=======
 function varsindex(::Type{S}, insym::Symbol) where {S <: NamedTuple}
     offset = 0
     for varsym in fieldnames(S)
@@ -56,7 +29,6 @@
         end
     end
     error("symbol '$insym' not found")
->>>>>>> fbcebd53
 end
 
 """
