--- conflicted
+++ resolved
@@ -71,7 +71,6 @@
 updatedt!(ssp::StrongStabilityPreservingRungeKutta, dt) = ssp.dt[1] = dt
 
 function ODEs.dostep!(Q, ssp::StrongStabilityPreservingRungeKutta, timeend, adjustfinalstep)
-<<<<<<< HEAD
   time, dt = ssp.t[1], ssp.dt[1]
   if adjustfinalstep && time + dt > timeend
     dt = timeend - time
@@ -92,7 +91,7 @@
   for s = 1:length(RKB)
     rhs!(Rstage, Qstage, time + RKC[s] * dt, increment = false)
   
-    @launch(device(Q), threads = threads, blocks = blocks,
+    @launch(ODEs.device(Q), threads = threads, blocks = blocks,
             update!(rv_Rstage, rv_Q, rv_Qstage, RKA[s,1], RKA[s,2], RKB[s], dt))
   end
   rv_Q .= rv_Qstage
@@ -149,39 +148,6 @@
 # delegate methods to the member ssp struct
 updatedt!(ssp34::StrongStabilityPreservingRungeKutta34, dt) = updatedt!(ssp34.ssp, dt)
 ODEs.gettime(ssp34::StrongStabilityPreservingRungeKutta34) = ODEs.gettime(ssp34.ssp)
-=======
-    time, dt = ssp.t[1], ssp.dt[1]
-    if adjustfinalstep && time + dt > timeend
-        dt = timeend - time
-        @assert dt > 0
-    end
-    RKA, RKB, RKC = ssp.RKA, ssp.RKB, ssp.RKC
-    rhs! = ssp.rhs!
-    Rstage, Qstage = ssp.Rstage, ssp.Qstage
-    
-    rv_Q = ODEs.realview(Q)
-    rv_Rstage = ODEs.realview(Rstage)
-    rv_Qstage = ODEs.realview(Qstage)
-
-    threads = 1024
-    blocks = div(length(rv_Q) + threads - 1, threads)
-
-    rv_Qstage .= rv_Q
-    for s = 1:length(RKB)
-        rv_Rstage .= 0
-        rhs!(Rstage, Qstage, time + RKC[s] * dt)
-      
-        @launch(ODEs.device(Q), threads = threads, blocks = blocks,
-                update!(rv_Rstage, rv_Q, rv_Qstage, RKA[s,1], RKA[s,2], RKB[s], dt))
-    end
-    rv_Q .= rv_Qstage
-
-    if dt == ssp.dt[1]
-        ssp.t[1] += dt
-    else
-        ssp.t[1] = timeend
-    end
->>>>>>> 6e66449f
 
 function ODEs.dostep!(Q, ssp34::StrongStabilityPreservingRungeKutta34, timeend, adjustfinalstep)
   ODEs.dostep!(Q, ssp34.ssp, timeend, adjustfinalstep)
