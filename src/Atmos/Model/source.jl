using CLIMA.PlanetParameters: Omega
export Gravity, RayleighSponge, Subsidence, GeostrophicForcing, Coriolis

# kept for compatibility
# can be removed if no functions are using this
function atmos_source!(f::Function, m::AtmosModel, source::Vars, state::Vars, aux::Vars, t::Real)
  f(source, state, aux, t)
end
function atmos_source!(::Nothing, m::AtmosModel, source::Vars, state::Vars, aux::Vars, t::Real)
end
# sources are applied additively
function atmos_source!(stuple::Tuple, m::AtmosModel, source::Vars, state::Vars, aux::Vars, t::Real)
  map(s -> atmos_source!(s, m, source, state, aux, t), stuple)
end

abstract type Source
end

struct Gravity <: Source
end
function atmos_source!(::Gravity, m::AtmosModel, source::Vars, state::Vars, aux::Vars, t::Real)
  source.ρu -= state.ρ * aux.orientation.∇Φ
end

struct Subsidence <: Source
end
function atmos_source!(::Subsidence, m::AtmosModel, source::Vars, state::Vars, aux::Vars, t::Real)
    n = aux.orientation.∇Φ ./ norm(aux.orientation.∇Φ)
    source.ρu -= m.radiation.D_subsidence * dot(state.ρu, n) * n

#    source.ρqt
end

struct Coriolis <: Source
end
function atmos_source!(::Coriolis, m::AtmosModel, source::Vars, state::Vars, aux::Vars, t::Real)
  # note: this assumes a SphericalOrientation 
  source.ρu -= SVector(0, 0, 2*Omega) × state.ρu
end

struct GeostrophicForcing{FT} <: Source
  f_coriolis::FT
  u_geostrophic::FT
  v_geostrophic::FT
end
function atmos_source!(s::GeostrophicForcing, m::AtmosModel, source::Vars, state::Vars, aux::Vars, t::Real)
<<<<<<< HEAD
#  u = state.ρu / state.ρ
#  u_geo = SVector(s.u_geostrophic, s.v_geostrophic, 0)
#  source.ρu -= state.ρ * s.f_coriolis * (u - u_geo)

=======
#=  u = state.ρu / state.ρ
  u_geo = SVector(s.u_geostrophic, s.v_geostrophic, 0)
  source.ρu -= state.ρ * s.f_coriolis * (u - u_geo)
=#
  u          = state.ρu/state.ρ
  u_geo      = SVector(s.u_geostrophic, s.v_geostrophic, 0)
  fkvector   = SVector(0, 0, s.f_coriolis) 
  source.ρu -= state.ρ * fkvector × (u - u_geo)

#=
>>>>>>> 462d35a3
  u  = state.ρu[1] / state.ρ
  v  = state.ρu[2] / state.ρ  
  ug = s.u_geostrophic
  vg = s.v_geostrophic

<<<<<<< HEAD
  source.ρu[1] += state.ρ * s.f_coriolis * (v - vg)
  source.ρu[2] += state.ρ * s.f_coriolis * (ug - u)

=======
 u_geo = SVector(s.u_geostrophic, s.v_geostrophic, 0)
 source.ρu -= state.ρ * s.f_coriolis * (u - u_geo)

#  source.ρu[1] += state.ρ * s.f_coriolis * (v - vg)
#  source.ρu[2] += state.ρ * s.f_coriolis * (ug - u)
=#
>>>>>>> 462d35a3
end

"""
  RayleighSponge{FT} <: Source
Rayleigh Damping (Linear Relaxation) for top wall momentum components
Assumes laterally periodic boundary conditions for LES flows. Momentum components
are relaxed to reference values (zero velocities) at the top boundary.
"""
struct RayleighSponge{FT} <: Source
  "Domain maximum height [m]"
  zmax::FT
  "Vertical extent at with sponge starts [m]"
  zsponge::FT
  "Sponge Strength 0 ⩽ c_sponge ⩽ 1"
  c_sponge::FT
  "Relaxtion velocity components"
  u_relaxation::SVector{3,FT}  
end

function atmos_source!(s::RayleighSponge, m::AtmosModel, source::Vars, state::Vars, aux::Vars, t::Real)
    FT = eltype(state)
    z = aux.orientation.Φ / grav
    coeff = FT(0)
    τsponge = FT(6)
    if z >= s.zsponge
        coeff_top = s.c_sponge * (sinpi(FT(1/2)*(z - s.zsponge)/(s.zmax-s.zsponge)))^FT(2)
        #coeff_top = s.c_sponge * (sinpi(FT(1/2)*(z - s.zsponge)/(s.zmax-s.zsponge)))^FT(4)

        coeff = min(coeff_top, FT(1))
    end
    
    #  z_d = FT(500)
    #  c_sponge = FT(0.002)
    #    if z >= s.zmax - z_d
    #	  coeff_top = c_sponge * sin(FT(pi/2) * (FT(1) - (s.zmax - z) / z_d))^FT(2);
    #      coeff = coeff_top
    #	  #coeff = min(coeff_top, FT(1))
    
    u = state.ρu / state.ρ
    source.ρu -= state.ρ * coeff * (u - s.u_relaxation)
    
    ##
    #=
    D = FT(3.75e-6)
    u_ref = s.u_relaxation[1]
    v_ref = s.u_relaxation[2]    
    w_ref = -D*z
    u_relaxation = SVector{3,FT}(u_ref, v_ref, w_ref)
    source.ρu -= state.ρ * coeff * (u - u_relaxation)
    =#
    ##
end<|MERGE_RESOLUTION|>--- conflicted
+++ resolved
@@ -44,12 +44,6 @@
   v_geostrophic::FT
 end
 function atmos_source!(s::GeostrophicForcing, m::AtmosModel, source::Vars, state::Vars, aux::Vars, t::Real)
-<<<<<<< HEAD
-#  u = state.ρu / state.ρ
-#  u_geo = SVector(s.u_geostrophic, s.v_geostrophic, 0)
-#  source.ρu -= state.ρ * s.f_coriolis * (u - u_geo)
-
-=======
 #=  u = state.ρu / state.ρ
   u_geo = SVector(s.u_geostrophic, s.v_geostrophic, 0)
   source.ρu -= state.ρ * s.f_coriolis * (u - u_geo)
@@ -60,24 +54,17 @@
   source.ρu -= state.ρ * fkvector × (u - u_geo)
 
 #=
->>>>>>> 462d35a3
   u  = state.ρu[1] / state.ρ
   v  = state.ρu[2] / state.ρ  
   ug = s.u_geostrophic
   vg = s.v_geostrophic
 
-<<<<<<< HEAD
-  source.ρu[1] += state.ρ * s.f_coriolis * (v - vg)
-  source.ρu[2] += state.ρ * s.f_coriolis * (ug - u)
-
-=======
  u_geo = SVector(s.u_geostrophic, s.v_geostrophic, 0)
  source.ρu -= state.ρ * s.f_coriolis * (u - u_geo)
 
 #  source.ρu[1] += state.ρ * s.f_coriolis * (v - vg)
 #  source.ρu[2] += state.ρ * s.f_coriolis * (ug - u)
 =#
->>>>>>> 462d35a3
 end
 
 """
@@ -103,9 +90,17 @@
     coeff = FT(0)
     τsponge = FT(6)
     if z >= s.zsponge
-        coeff_top = s.c_sponge * (sinpi(FT(1/2)*(z - s.zsponge)/(s.zmax-s.zsponge)))^FT(2)
-        #coeff_top = s.c_sponge * (sinpi(FT(1/2)*(z - s.zsponge)/(s.zmax-s.zsponge)))^FT(4)
-
+        coeff_top = s.c_sponge * (sinpi(FT(1/2)*(z - s.zsponge)/(s.zmax-s.zsponge)))^FT(4)
+        #=
+        if z < 1.2*s.zsponge
+        η = FT(0)
+        elseif z >= 1.2*s.zsponge && z < 1.5*s.zsponge
+        η = (z/s.zsponge - 1.2)/FT(0.3)
+        elseif z >= 1.5*s.zsponge
+        η = FT(1)
+        end      
+        coeff_top = FT(0.5)*(FT(1) - cospi(η))/τsponge
+        =#
         coeff = min(coeff_top, FT(1))
     end
     
