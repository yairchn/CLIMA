--- conflicted
+++ resolved
@@ -315,15 +315,9 @@
       # ----------------------------------------------------------
       # Case specific for flat bottom topography, normal vector is n⃗ = k⃗ = [0, 0, 1]ᵀ
       # A more general implementation requires (n⃗ ⋅ ∇A) to be defined where A is replaced by the appropriate flux terms
-<<<<<<< HEAD
       C_drag = bl.boundarycondition.C_drag
       ρτ13P  = -ρM * C_drag * windspeed_FN * u_FN 
       ρτ23P  = -ρM * C_drag * windspeed_FN * v_FN 
-=======
-      Cd = DF(11/1000)
-      ρτ13P  = -ρM * Cd * windspeed_FN * u_FN 
-      ρτ23P  = -ρM * Cd * windspeed_FN * v_FN 
->>>>>>> 56b66405
       # Assign diffusive momentum and moisture fluxes
       # (i.e. ρ𝚻 terms)  
       diffP.ρτ = SVector(0,0,0,0, ρτ13P, ρτ23P)
@@ -333,11 +327,7 @@
       # ----------------------------------------------------------
       diffP.moisture.ρd_q_tot  = SVector(diffM.moisture.ρd_q_tot[1],
                                          diffM.moisture.ρd_q_tot[2],
-<<<<<<< HEAD
                                          bl.boundarycondition.LHF/(LH_v0))
-=======
-                                         DF(115) /(LH_v0))
->>>>>>> 56b66405
 
       # ----------------------------------------------------------
       # Boundary energy fluxes
@@ -345,11 +335,7 @@
       # Assign diffusive enthalpy flux (i.e. ρ(J+D) terms) 
       diffP.moisture.ρ_SGS_enthalpyflux  = SVector(diffM.moisture.ρ_SGS_enthalpyflux[1],
                                                    diffM.moisture.ρ_SGS_enthalpyflux[2],
-<<<<<<< HEAD
                                                    bl.boundarycondition.LHF + bl.boundarycondition.SHF)
-=======
-                                                   DF(130))
->>>>>>> 56b66405
   end
 end
 
