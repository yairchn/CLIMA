#### PlotFuncs

# Provides a set of plot functions that operate on StateVec.

using Requires

@init @require Plots = "91a5bcdd-55d7-5caf-9e0b-520d859cae80" begin
  using .Plots
  export plot_state, plot_states
end

export nice_string

k_start = 1
k_stop_min = 1000
markershapes = Symbol[:utriangle, :circle, :rect, :star5,
                      :diamond, :hexagon, :cross, :xcross,
                      :dtriangle, :rtriangle, :ltriangle,
                      :pentagon, :heptagon, :octagon,
                      :star4, :star6, :star7, :star8,
                      :vline, :hline, :+, :x]
markershapes_net = Symbol[:hline, :+, :x]
markersize = [6, 4, 2]

function nice_string(name)
  friendly_name = string(name)
  friendly_name = replace(friendly_name, "εδ" => "entr-detr")
  friendly_name = replace(friendly_name, "θ" => "theta")
<<<<<<< HEAD
  friendly_name = replace(friendly_name, "ε" => "eps")
  friendly_name = replace(friendly_name, "δ" => "delta")
=======
>>>>>>> b53c079c
  friendly_name = replace(friendly_name, "Δ" => "Delta")
  friendly_name = replace(friendly_name, "ρ" => "rho")
  friendly_name = replace(friendly_name, "α" => "alpha")
  friendly_name = replace(friendly_name, "∇" => "grad")
  friendly_name = replace(friendly_name, "ε" => "eps")
  friendly_name = replace(friendly_name, "δ" => "delta")
  return friendly_name
end

@init @require Plots = "91a5bcdd-55d7-5caf-9e0b-520d859cae80" begin

"""
    plot_state(sv::StateVec,
                    grid::Grid,
                    name_s::Symbol = nothing,
                    directory::AbstractString,
                    i = 0,
                    include_ghost = false,
                    xlims::Union{Nothing, Tuple{R, R}} = nothing,
                    ylims::Union{Nothing, Tuple{R, R}} = nothing
                    ) where R

Save the plot variable along the z-direction in `StateVec` given the
grid, `grid`, variable name `name_s`, directory `directory`,
sub-domain `i`, and a `Bool`, `include_ghost`, indicating
to include include or exclude the ghost points.
"""
function plot_state(sv::StateVec,
                    grid::Grid,
                    directory::AbstractString,
                    name_s::Symbol;
                    i = 0,
                    include_ghost = true,
                    filename = nothing,
                    i_Δt = 1,
                    xlims::Union{Nothing, Tuple{R, R}} = nothing,
                    ylims::Union{Nothing, Tuple{R, R}} = nothing
                    ) where R
  domain_range = include_ghost ? over_elems(grid) : over_elems_real(grid)
  k_stop_local = min(length(domain_range), k_stop_min)
  domain_range = domain_range[k_start:k_stop_local]
  x = [grid.zc[k] for k in domain_range]
  name = nice_string(name_s)
  if i==0
    plot()
    for i in over_sub_domains(sv, name_s)
      name_i = nice_string(var_string(sv, name_s, i))
      y = [sv[name_s, k, i] for k in domain_range]
      plot!(y, x, markershapes = markershapes[i], label = name_i)
    end
    plot!(title = name * " vs z", xlabel = name, ylabel = "z")
  else
    name = nice_string(var_string(sv, name_s, i))
    y = [sv[name_s, k, i] for k in domain_range]
    plot(y, x, markershapes = markershapes[i], label = name)
    plot!(title = name * " vs z", xlabel = name, ylabel = "z")
  end
  if xlims != nothing; plot!(xlims = xlims); end
  if ylims != nothing; plot!(ylims = xlims); end
  filename == nothing && (filename = name)
  mkpath(directory)
  savefig(joinpath(directory, filename))
end

"""
    plot_states(sv::StateVec,
                grid::Grid,
                name_ids,
                directory::AbstractString,
                include_ghost = false,
                xlims::Union{Nothing, Tuple{R, R}} = nothing,
                ylims::Union{Nothing, Tuple{R, R}} = nothing
                ) where R

Save the plot variable along the z-direction in `StateVec` given the
grid, `grid`, variable name `name_s`, directory `directory`,
sub-domain `i`, and a `Bool`, `include_ghost`, indicating to
include include or exclude the ghost points.
"""
function plot_states(sv::StateVec,
                     grid::Grid,
                     directory::AbstractString,
                     name_ids;
                     include_ghost = true,
                     filename = nothing,
                     i_Δt = 1,
                     sources = false,
                     xlims::Union{Nothing, Tuple{R, R}} = nothing,
                     ylims::Union{Nothing, Tuple{R, R}} = nothing
                     ) where R
  if sources
    domain_range = over_elems_real(grid)
  else
    domain_range = include_ghost ? over_elems(grid) : over_elems_real(grid)
  end
  k_stop_local = min(length(domain_range), k_stop_min)
  domain_range = domain_range[k_start:k_stop_local]

  x = [grid.zc[k] for k in domain_range]
  plot()
  gm, en, ud, sd, al = allcombinations(sv)
  if sources
    @inbounds for name_id in name_ids
      @inbounds for i in sd
        source_term_names = unique([s.name for k in domain_range for s in sv[name_id, k, i]])
        data = [Dict(s.name => s.value for s in sv[name_id, k, i]) for k in domain_range]
        @inbounds for s in source_term_names
          y = [x[s] for x in data]
          if any([abs(v) > eps(typeof(v)) for v in y])
            plot!(y, x, label = nice_string(s)*var_suffix(sv, name_id, i), markershapes = markershapes[i], markersize = markersize[i])
          end
        end
        y = [sum([x[s] for s in source_term_names]) for x in data]
        if any([abs(v) > eps(typeof(v)) for v in y])
          plot!(y, x, label = "net_"*nice_string(var_string(sv, name_id, i)), markershapes = markershapes_net[i], markersize = markersize[i])
        end
      end
    end
  else
    @inbounds for name_id in name_ids
      @inbounds for i in over_sub_domains(sv, name_id)
        y = [sv[name_id, k, i] for k in domain_range]
        plot!(y, x, label = nice_string(s)*var_suffix(sv, name_id, i), markershapes = markershapes[i], markersize = markersize[i])
      end
    end
  end
  filename == nothing && (filename = nice_string(name_ids[1]))
  plot!(title = nice_string(filename)*" vs z", xlabel = nice_string(filename), ylabel = "z")
  if xlims != nothing; plot!(xlims = xlims); end
  if ylims != nothing; plot!(ylims = xlims); end
  mkpath(directory)
  savefig(joinpath(directory, filename))
end

end # @require<|MERGE_RESOLUTION|>--- conflicted
+++ resolved
@@ -26,11 +26,6 @@
   friendly_name = string(name)
   friendly_name = replace(friendly_name, "εδ" => "entr-detr")
   friendly_name = replace(friendly_name, "θ" => "theta")
-<<<<<<< HEAD
-  friendly_name = replace(friendly_name, "ε" => "eps")
-  friendly_name = replace(friendly_name, "δ" => "delta")
-=======
->>>>>>> b53c079c
   friendly_name = replace(friendly_name, "Δ" => "Delta")
   friendly_name = replace(friendly_name, "ρ" => "rho")
   friendly_name = replace(friendly_name, "α" => "alpha")
