--- conflicted
+++ resolved
@@ -1,9 +1,6 @@
 module VanillaAtmosDiscretizations
 using MPI
-<<<<<<< HEAD
-=======
-
->>>>>>> 7af48385
+
 using ..AtmosDycore
 AD = AtmosDycore
 using ...Grids
