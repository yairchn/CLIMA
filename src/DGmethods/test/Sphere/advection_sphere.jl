# Advection on the Sphere test case.  This is a case similar to the one presented in:
#@article{WILLIAMSON1992211,
#title = "A standard test set for numerical approximations to the shallow water equations in spherical geometry",
#journal = "Journal of Computational Physics",
#volume = "102",
#number = "1",
#pages = "211 - 224",
#year = "1992",
#issn = "0021-9991",
#doi = "https://doi.org/10.1016/S0021-9991(05)80016-6",
#url = "http://www.sciencedirect.com/science/article/pii/S0021999105800166",
# }
#
# This version runs the advection on the sphere as a stand alone test (no dependence
# on CLIMA moist thermodynamics)
#--------------------------------#
#--------------------------------#
#Can be run with:
# Integration Testing: JULIA_CLIMA_INTEGRATION_TESTING=true mpirun -n 1 julia --project=@. advection_sphere.jl
# No Integration Testing: JULIA_CLIMA_INTEGRATION_TESTING=false mpirun -n 2 julia --project=@. advection_sphere.jl
#--------------------------------#
#--------------------------------#

using MPI
using CLIMA.Topologies
using CLIMA.Grids
using CLIMA.DGBalanceLawDiscretizations
using CLIMA.DGBalanceLawDiscretizations.NumericalFluxes
using CLIMA.MPIStateArrays
using CLIMA.LowStorageRungeKuttaMethod
using CLIMA.ODESolvers
using CLIMA.GenericCallbacks
using LinearAlgebra
using StaticArrays
using Logging, Printf, Dates
using Random

const uid, vid, wid = 1:3
const radians = true
const γ_exact = 7 // 5

const integration_testing = false
if !@isdefined integration_testing
    const integration_testing =
        parse(Bool, lowercase(get(ENV,"JULIA_CLIMA_INTEGRATION_TESTING","false")))
    using Random
end

# preflux computation: NOT needed for this test
@inline function preflux(Q, _...)
  γ::eltype(Q) = γ_exact
  @inbounds ρ = Q[1]
    ρinv = 1 / ρ
    u, v, w, P = 0, 0, 0, 0
    (P, u, v, w, ρinv)
end

#{{{ advectionflux
advectionflux!(F, Q, QV, aux, t) = advectionflux!(F, Q, QV, aux, t, preflux(Q)...)
@inline function advectionflux!(F,Q,QV,aux,t,P,u,v,w,ρinv)
    @inbounds begin
        u,v,w = aux[uid], aux[vid], aux[wid]
        ρ=Q[1]
        F[1,1], F[2,1], F[3,1]=u*ρ, v*ρ, w*ρ
    end
end
#}}} advectionflux

#{{{ wavespeed
@inline function wavespeed(n, Q, vel, t...)
    abs(dot(vel,n))
end
#}}} wavespeed

#{{{ Cartesian->Spherical
@inline function cartesian_to_spherical(x,y,z,radians)
    #Conversion Constants
    if radians
        c=1.0
    else
        c=180/π
    end
    λ_max=2π*c
    λ_min=0*c
    ϕ_max=+0.5*π*c
    ϕ_min=-0.5*π*c

    #Conversion functions
    r = hypot(x,y,z)
    λ=atan(y,x)*c
    ϕ=asin(z/r)*c
    return (r, λ, ϕ)
end
#}}} Cartesian->Spherical

#{{{ velocity initial condition
@inline function velocity_init!(vel, x, y, z)
    @inbounds begin
        DFloat = eltype(vel)
        (r, λ, ϕ) = cartesian_to_spherical(x,y,z,radians)
        #w = 2 * DFloat(π) * cos(ϕ) #Case 1 -> shear flow
        w = 2 * DFloat(π) * cos(ϕ) * r #Case 2 -> solid body flow
        uλ, uϕ = w, 0
        vel[uid] = -uλ*sin(λ) - uϕ*cos(λ)*sin(ϕ)
        vel[vid] = +uλ*cos(λ) - uϕ*sin(λ)*sin(ϕ)
        vel[wid] = +uϕ*cos(ϕ)
    end
end
#}}} velocity initial condition

# initial condition
function advection_sphere!(Q, t, x, y, z, vel)
    DFloat = eltype(Q)
    rc=1.5
    (r, λ, ϕ) = cartesian_to_spherical(x,y,z,radians)
<<<<<<< HEAD
    ρ = exp(-((3λ)^2 + (3ϕ)^2))

    if integration_testing
        @inbounds Q[1] = ρ
    else
        @inbounds Q[1], vel[1], vel[2], vel[3] = 10+rand(), rand(), rand(), rand()
    end

=======
    if (abs(r-rc) <= 0.25)
        ρ = exp(-((3λ)^2 + (3ϕ)^2))
    else
        #            ρ=0
        ρ = exp(-((3λ)^2 + (3ϕ)^2))
    end

    if integration_testing
        @inbounds Q[1] = ρ
    else
        @inbounds Q[1], vel[1], vel[2], vel[3] = 10+rand(), rand(), rand(), rand()
    end

>>>>>>> 2ccf697f
end

#{{{ Main
function main(mpicomm, DFloat, topl, N, timeend, ArrayType, dt)
    grid = DiscontinuousSpectralElementGrid(topl,
                                            FloatType = DFloat,
                                            DeviceArray = ArrayType,
                                            polynomialorder = N,
                                            meshwarp = Topologies.cubedshellwarp)

    #{{{ numerical fluxex
    numflux!(x...) = NumericalFluxes.rusanov!(x..., advectionflux!, wavespeed,preflux)
    numbcflux!(F, x...) =  F.=0 #zero flux at the boundaries: not entirely accurate but good enough

    #Define Spatial Discretization
    spacedisc=DGBalanceLaw(grid = grid,
                           length_state_vector = 1,
                           flux! = advectionflux!,
                           numerical_flux! = numflux!,
                           numerical_boundary_flux! = numbcflux!,
                           auxiliary_state_length = 3,
                           auxiliary_state_initialization! = velocity_init!)

    #Initial Condition
    initialcondition(Q, x...) = advection_sphere!(Q, DFloat(0), x...)
    Q = MPIStateArray(spacedisc, initialcondition)

    #Store Initial Condition as Exact Solution
    Qe = copy(Q)

    #Define Time-Integration Method
    lsrk = LowStorageRungeKutta(spacedisc, Q; dt = dt, t0 = 0)

    #------------Set Callback Info--------------------------------#
    # Set up the information callback
    starttime = Ref(now())
    cbinfo = GenericCallbacks.EveryXWallTimeSeconds(10, mpicomm) do (s=false)
        if s
            starttime[] = now()
        else
            @info @sprintf """Update
            simtime = %.16e
            runtime = %s
            Δmass   = %.16e""" ODESolvers.gettime(lsrk) Dates.format(convert(Dates.DateTime, Dates.now()-starttime[]), Dates.dateformat"HH:MM:SS") abs(weightedsum(Q) - weightedsum(Qe)) / weightedsum(Qe)
        end
        nothing
    end

    # Set up the information callback
    cbmass = GenericCallbacks.EveryXSimulationSteps(1000) do
        @info @sprintf """Update
            Δmass   = %.16e""" abs(weightedsum(Q) - weightedsum(Qe)) / weightedsum(Qe)
    end

    step = [0]
    mkpath("vtk")
    cbvtk = GenericCallbacks.EveryXSimulationSteps(1000) do (init=false)
        outprefix = @sprintf("vtk/advection_sphere_%dD_mpirank%04d_step%04d",
                             3, MPI.Comm_rank(mpicomm), step[1])
        @debug "doing VTK output" outprefix
        DGBalanceLawDiscretizations.writevtk(outprefix, Q, spacedisc, ("ρ", ))
        step[1] += 1
        nothing
    end
    #------------Set Callback Info--------------------------------#

    #Perform Time-Integration
    solve!(Q, lsrk; timeend=timeend, callbacks=(cbinfo, cbmass, cbvtk))

    # Print some end of the simulation information
    if integration_testing
        error = euclidean_distance(Q, Qe) / norm(Qe)
        Δmass = abs(weightedsum(Q) - weightedsum(Qe)) / weightedsum(Qe)
        @info @sprintf """Finished
            error = %.16e
            Δmass = %.16e
            """ error Δmass
    else
        error = euclidean_distance(Q, Qe) / norm(Qe)
        Δmass = abs(weightedsum(Q) - weightedsum(Qe)) / weightedsum(Qe)
        @info @sprintf """Finished
            error = %.16e
            Δmass = %.16e
            """ error Δmass
    end

    #return diagnostics
    return (error, Δmass)
end
#}}} Main

#{{{ Run Script
function run(mpicomm, Nhorizontal, Nvertical, N, timeend, DFloat, dt, ArrayType)
    Rrange=range(DFloat(1); length=Nvertical+1, stop=2)
    topl = StackedCubedSphereTopology(mpicomm,Nhorizontal,Rrange; boundary=(1,1))
    (error, Δmass) = main(mpicomm, DFloat, topl, N, timeend, ArrayType, dt)
end
#}}} Run Script

#{{{ Run Program
using Test
let
    MPI.Initialized() || MPI.Init()
    Sys.iswindows() || (isinteractive() && MPI.finalize_atexit())
    mpicomm=MPI.COMM_WORLD

    if MPI.Comm_rank(mpicomm) == 0
        ll = uppercase(get(ENV, "JULIA_LOG_LEVEL", "INFO"))
        loglevel = ll == "DEBUG" ? Logging.Debug :
        ll == "WARN"  ? Logging.Warn  :
        ll == "ERROR" ? Logging.Error : Logging.Info
        global_logger(ConsoleLogger(stderr, loglevel))
    else
        global_logger(NullLogger())
    end

    #Perform Integration Testing for three different grid resolutions
    if integration_testing
        timeend = 1
        numelem = (2, 2) #(Nhorizontal,Nvertical)
        N = 4
        ArrayType = Array
        dt=1e-2*5 #stable dt for N=4 and Ne=5

        expected_error = Array{Float64}(undef, 3) # h-refinement levels lvl
        expected_error[1] = 1.5694890877887144e-01 #Ne=2
        expected_error[2] = 8.8553536706191920e-03 #Ne=4
        expected_error[3] = 2.2388104046289426e-04 #Ne=8
        expected_mass = Array{Float64}(undef, 3) # h-refinement levels lvl
        expected_mass[1] = 0.0000000000000000e+00 #Ne=2
        expected_mass[2] = 1.8219438767875646e-15 #Ne=4
        expected_mass[3] = 6.1665533536019044e-15 #Ne=8
        lvls = length(expected_error)

        for DFloat in (Float64,) #Float32)
            err = zeros(DFloat, lvls)
            mass= zeros(DFloat, lvls)
            for l = 1:lvls
                Nhorizontal = 2^(l-1) * numelem[1]
                Nvertical   = 2^(l-1) * numelem[2]
                dt=dt/Nhorizontal
                nsteps = ceil(Int64, timeend / dt)
                dt = timeend / nsteps
                @info @sprintf """Run Configuration
                Nhorizontal = %.16e
                Nvertical   = %.16e
                N           = %.16e
                dt          = %.16e
                nstep       = %.16e
                """ Nhorizontal Nvertical N dt nsteps
                (err[l], mass[l]) = run(mpicomm, Nhorizontal, Nvertical, N, timeend, DFloat, dt, ArrayType)
                @test err[l]  ≈ DFloat(expected_error[l])
<<<<<<< HEAD
#                @test mass[l] ≈ DFloat(expected_mass[l])
=======
                @test mass[l] ≈ DFloat(expected_mass[l])
>>>>>>> 2ccf697f
            end
            @info begin
                msg = ""
                for l = 1:lvls-1
                    rate = log2(err[l]) - log2(err[l+1])
                    msg *= @sprintf("\n  rate for level %d = %e\n", l, rate)
                end
                msg
            end
        end
    else
        timeend = 1
        numelem = (2, 2) #(Nhorizontal,Nvertical)
        N = 4
        ArrayType = Array
        dt=1e-2*5 #stable dt for N=4 and Ne=5

        Nhorizontal = numelem[1]
        Nvertical   = numelem[2]
        dt=dt/Nhorizontal

        numproc=MPI.Comm_size(mpicomm)
<<<<<<< HEAD
=======
        @show numproc
>>>>>>> 2ccf697f

        expected_error = Array{Float64}(undef, 2)
        expected_error[1] = 2.1279090506529808e-02
        expected_error[2] = 2.1334545498364030e-02
        expected_mass = Array{Float64}(undef, 2)
        expected_mass[1] = 1.8462425827083886e-16
        expected_mass[2] = 1.8480965431931998e-16
        for DFloat in (Float64,) #Float32)
            Random.seed!(0)
            (error, mass) = run(mpicomm, Nhorizontal, Nvertical, N, timeend, DFloat, dt, ArrayType)
            @test error ≈ DFloat(expected_error[numproc])
<<<<<<< HEAD
#            @test mass ≈ DFloat(expected_mass[numproc])
=======
            @test mass ≈ DFloat(expected_mass[numproc])
>>>>>>> 2ccf697f
        end
    end
    #Perform Integration Testing for three different grid resolutions

    #=
    #This snippet of code allows one to run just one instance/configuration. Before running this, Comment the Integration Testing block above
    DFloat = Float64
    N=4
    ArrayType = Array
    dt=1e-2*5 #stable dt for N=4 and Ne=5

    timeend=1.0
    Nhorizontal = 2 #number of horizontal elements per face of cubed-sphere grid
    Nvertical = 2 #number of horizontal elements per face of cubed-sphere grid
    dt=dt/Nhorizontal
    nsteps = ceil(Int64, timeend / dt)
    dt = timeend / nsteps
    (error, Δmass) = run(mpicomm, Nhorizontal, Nvertical, N, timeend, DFloat, dt, ArrayType)
    =#

end #Test

isinteractive() || MPI.Finalize()

#nothing<|MERGE_RESOLUTION|>--- conflicted
+++ resolved
@@ -113,7 +113,6 @@
     DFloat = eltype(Q)
     rc=1.5
     (r, λ, ϕ) = cartesian_to_spherical(x,y,z,radians)
-<<<<<<< HEAD
     ρ = exp(-((3λ)^2 + (3ϕ)^2))
 
     if integration_testing
@@ -121,22 +120,6 @@
     else
         @inbounds Q[1], vel[1], vel[2], vel[3] = 10+rand(), rand(), rand(), rand()
     end
-
-=======
-    if (abs(r-rc) <= 0.25)
-        ρ = exp(-((3λ)^2 + (3ϕ)^2))
-    else
-        #            ρ=0
-        ρ = exp(-((3λ)^2 + (3ϕ)^2))
-    end
-
-    if integration_testing
-        @inbounds Q[1] = ρ
-    else
-        @inbounds Q[1], vel[1], vel[2], vel[3] = 10+rand(), rand(), rand(), rand()
-    end
-
->>>>>>> 2ccf697f
 end
 
 #{{{ Main
@@ -289,11 +272,7 @@
                 """ Nhorizontal Nvertical N dt nsteps
                 (err[l], mass[l]) = run(mpicomm, Nhorizontal, Nvertical, N, timeend, DFloat, dt, ArrayType)
                 @test err[l]  ≈ DFloat(expected_error[l])
-<<<<<<< HEAD
 #                @test mass[l] ≈ DFloat(expected_mass[l])
-=======
-                @test mass[l] ≈ DFloat(expected_mass[l])
->>>>>>> 2ccf697f
             end
             @info begin
                 msg = ""
@@ -316,10 +295,6 @@
         dt=dt/Nhorizontal
 
         numproc=MPI.Comm_size(mpicomm)
-<<<<<<< HEAD
-=======
-        @show numproc
->>>>>>> 2ccf697f
 
         expected_error = Array{Float64}(undef, 2)
         expected_error[1] = 2.1279090506529808e-02
@@ -331,11 +306,7 @@
             Random.seed!(0)
             (error, mass) = run(mpicomm, Nhorizontal, Nvertical, N, timeend, DFloat, dt, ArrayType)
             @test error ≈ DFloat(expected_error[numproc])
-<<<<<<< HEAD
 #            @test mass ≈ DFloat(expected_mass[numproc])
-=======
-            @test mass ≈ DFloat(expected_mass[numproc])
->>>>>>> 2ccf697f
         end
     end
     #Perform Integration Testing for three different grid resolutions
