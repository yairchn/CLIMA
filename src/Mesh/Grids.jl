--- conflicted
+++ resolved
@@ -19,22 +19,14 @@
 # {{{
 const _nvgeo = 15
 const _ξx, _ηx, _ζx, _ξy, _ηy, _ζy, _ξz, _ηz, _ζz, _M, _MI,
-<<<<<<< HEAD
-       _x, _y, _z, _Jcζ = 1:_nvgeo
-=======
        _x, _y, _z, _JcV = 1:_nvgeo
->>>>>>> fdffdf36
 const vgeoid = (ξxid = _ξx, ηxid = _ηx, ζxid = _ζx,
                 ξyid = _ξy, ηyid = _ηy, ζyid = _ζy,
                 ξzid = _ξz, ηzid = _ηz, ζzid = _ζz,
                 Mid  = _M , MIid = _MI,
                 xid  = _x , yid  = _y , zid  = _z,
-<<<<<<< HEAD
-                Jcζid = _Jcζ)
-=======
                 JcVid = _JcV)
 # JcV is the vertical line integral Jacobian
->>>>>>> fdffdf36
 
 const _nsgeo = 5
 const _nx, _ny, _nz, _sM, _vMI = 1:_nsgeo
@@ -100,11 +92,7 @@
 
     N = polynomialorder
     (ξ, ω) = Canary.lglpoints(FloatType, N)
-<<<<<<< HEAD
-    indefinite_integral_interpolation_matrix(ξ, ω)
-=======
     Imat = indefinite_integral_interpolation_matrix(ξ, ω)
->>>>>>> fdffdf36
     D = Canary.spectralderivative(ξ)
 
     (vmapM, vmapP) = mappings(N, topology.elemtoelem, topology.elemtoface,
@@ -224,11 +212,7 @@
   vgeo = zeros(DFloat, Nq^dim, _nvgeo, nelem)
   sgeo = zeros(DFloat, _nsgeo, Nq^(dim-1), nface, nelem)
 
-<<<<<<< HEAD
-  (ξx, ηx, ζx, ξy, ηy, ζy, ξz, ηz, ζz, MJ, MJI, x, y, z, Jcζ) =
-=======
   (ξx, ηx, ζx, ξy, ηy, ζy, ξz, ηz, ζz, MJ, MJI, x, y, z, JcV) =
->>>>>>> fdffdf36
       ntuple(j->(@view vgeo[:, j, :]), _nvgeo)
   J = similar(x)
   (nx, ny, nz, sMJ, vMJI) = ntuple(j->(@view sgeo[ j, :, :, :]), _nsgeo)
@@ -260,13 +244,6 @@
   sMJ .= sM .* sJ
 
   # Compute |r'(ζ)| for vertical line integrals
-<<<<<<< HEAD
-  map!(Jcζ, J, ξx, ξy, ξz, ηx, ηy, ηz) do J, ξx, ξy, ξz, ηx, ηy, ηz
-    xζ = J * (ξy * ηz - ηy * ξz)
-    yζ = J * (ξz * ηx - ηz * ξx)
-    zζ = J * (ξx * ηy - ηx * ξy)
-    hypot(xζ, yζ, zζ)
-=======
   if dim == 2
     map!(JcV, J, ξx, ξy) do J, ξx, ξy
       xη = J * ξy
@@ -282,7 +259,6 @@
     end
   else
     error("dim $dim not implemented")
->>>>>>> fdffdf36
   end
   (vgeo, sgeo)
 end
